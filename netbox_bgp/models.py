from django.urls import reverse
from django.db import models
from django.core.validators import MaxValueValidator, MinValueValidator, RegexValidator
from django.core.exceptions import FieldError, ValidationError
from django.conf import settings

from taggit.managers import TaggableManager

from netbox.models import NetBoxModel
from netbox.models.features import ChangeLoggingMixin
from ipam.fields import IPNetworkField
from ipam.models import Prefix

<<<<<<< HEAD

class CommunityStatusChoices(ChoiceSet):

    STATUS_ACTIVE = 'active'
    STATUS_RESERVED = 'reserved'
    STATUS_DEPRECATED = 'deprecated'

    CHOICES = (
        (STATUS_ACTIVE, 'Active', 'blue'),
        (STATUS_RESERVED, 'Reserved', 'cyan'),
        (STATUS_DEPRECATED, 'Deprecated', 'red'),
    )


class SessionStatusChoices(ChoiceSet):

    STATUS_OFFLINE = 'offline'
    STATUS_ACTIVE = 'active'
    STATUS_PLANNED = 'planned'
    STATUS_FAILED = 'failed'

    CHOICES = (
        (STATUS_OFFLINE, 'Offline', 'orange'),
        (STATUS_ACTIVE, 'Active', 'green'),
        (STATUS_PLANNED, 'Planned', 'cyan'),
        (STATUS_FAILED, 'Failed', 'red'),
    )


class ActionChoices(ChoiceSet):

    CHOICES = [
        ('permit', 'Permit', 'green'),
        ('deny', 'Deny', 'red'),
    ]
=======
from .choices import IPAddressFamilyChoices, ASNStatusChoices, SessionStatusChoices, ActionChoices
>>>>>>> c67f125e


class RoutingPolicy(NetBoxModel):
    """
    """
    name = models.CharField(
        max_length=100
    )
    description = models.CharField(
        max_length=200,
        blank=True
    )

    class Meta:
        verbose_name_plural = 'Routing Policies'
        unique_together = ['name', 'description']

    def __str__(self):
        return self.name

    def get_absolute_url(self):
        return reverse('plugins:netbox_bgp:routingpolicy', args=[self.pk])


class BGPPeerGroup(NetBoxModel):
    """
    """
    name = models.CharField(
        max_length=100
    )
    description = models.CharField(
        max_length=200,
        blank=True
    )
    import_policies = models.ManyToManyField(
        RoutingPolicy,
        blank=True,
        related_name='group_import_policies'
    )
    export_policies = models.ManyToManyField(
        RoutingPolicy,
        blank=True,
        related_name='group_export_policies'
    )

    class Meta:
        verbose_name_plural = 'Peer Groups'
        unique_together = ['name', 'description']

    def __str__(self):
        return self.name

    def get_absolute_url(self):
        return reverse('plugins:netbox_bgp:bgppeergroup', args=[self.pk])


class BGPBase(NetBoxModel):
    """
    """
    site = models.ForeignKey(
        to='dcim.Site',
        on_delete=models.PROTECT,
        related_name="%(class)s_related",
        blank=True,
        null=True
    )
    tenant = models.ForeignKey(
        to='tenancy.Tenant',
        on_delete=models.PROTECT,
        blank=True,
        null=True
    )
    status = models.CharField(
        max_length=50,
        choices=CommunityStatusChoices,
        default=CommunityStatusChoices.STATUS_ACTIVE
    )
    role = models.ForeignKey(
        to='ipam.Role',
        on_delete=models.SET_NULL,
        blank=True,
        null=True
    )
    description = models.CharField(
        max_length=200,
        blank=True
    )

    class Meta:
        abstract = True


class Community(BGPBase):
    """
    """
    value = models.CharField(
        max_length=64,
        validators=[RegexValidator(r'\d+:\d+')]
    )

    class Meta:
        verbose_name_plural = 'Communities'

    def __str__(self):
        return self.value

    def get_status_color(self):
        return CommunityStatusChoices.colors.get(self.status)

    def get_absolute_url(self):
        return reverse('plugins:netbox_bgp:community', args=[self.pk])


class BGPSession(NetBoxModel):
    name = models.CharField(
        max_length=64,
        blank=True,
        null=True
    )
    site = models.ForeignKey(
        to='dcim.Site',
        on_delete=models.SET_NULL,
        blank=True,
        null=True
    )
    tenant = models.ForeignKey(
        to='tenancy.Tenant',
        on_delete=models.PROTECT,
        blank=True,
        null=True
    )
    device = models.ForeignKey(
        to='dcim.Device',
        on_delete=models.PROTECT,
        null=True,
    )
    local_address = models.ForeignKey(
        to='ipam.IPAddress',
        on_delete=models.PROTECT,
        related_name='local_address'
    )
    remote_address = models.ForeignKey(
        to='ipam.IPAddress',
        on_delete=models.PROTECT,
        related_name='remote_address'
    )
    local_as = models.ForeignKey(
        to='ipam.ASN',
        on_delete=models.PROTECT,
        related_name='local_as'
    )
    remote_as = models.ForeignKey(
        to='ipam.ASN',
        on_delete=models.PROTECT,
        related_name='remote_as'
    )
    status = models.CharField(
        max_length=50,
        choices=SessionStatusChoices,
        default=SessionStatusChoices.STATUS_ACTIVE
    )
    description = models.CharField(
        max_length=200,
        blank=True
    )
    peer_group = models.ForeignKey(
        BGPPeerGroup,
        on_delete=models.SET_NULL,
        blank=True,
        null=True
    )
    import_policies = models.ManyToManyField(
        RoutingPolicy,
        blank=True,
        related_name='session_import_policies'
    )
    export_policies = models.ManyToManyField(
        RoutingPolicy,
        blank=True,
        related_name='session_export_policies'
    )

    afi_safi = None  # for future use

    class Meta:
        verbose_name_plural = 'BGP Sessions'
        unique_together = ['device', 'local_address', 'local_as', 'remote_address', 'remote_as']

    def __str__(self):
        return f'{self.device}:{self.name}'

    def get_status_color(self):
        return SessionStatusChoices.colors.get(self.status)

    def get_absolute_url(self):
        return reverse('plugins:netbox_bgp:bgpsession', args=[self.pk])


class PrefixList(NetBoxModel):
    """
    """
    name = models.CharField(
        max_length=100
    )
    description = models.CharField(
        max_length=200,
        blank=True
    )
    family = models.CharField(
        max_length=10,
        choices=IPAddressFamilyChoices
    )

    class Meta:
        verbose_name_plural = 'Prefix Lists'
        unique_together = ['name', 'description', 'family']

    def __str__(self):
        return self.name

    def get_absolute_url(self):
        return reverse('plugins:netbox_bgp:prefixlist', args=[self.pk])


class PrefixListRule(NetBoxModel):
    """
    """
    prefix_list = models.ForeignKey(
        to=PrefixList,
        on_delete=models.CASCADE,
        related_name='prefrules'
    )
    index = models.PositiveIntegerField()
    action = models.CharField(
        max_length=30,
        choices=ActionChoices
    )
    prefix = models.ForeignKey(
        to='ipam.Prefix',
        blank=True,
        null=True,
        related_name='+',
        on_delete=models.CASCADE,
    )
    prefix_custom = IPNetworkField(
        blank=True,
        null=True,
    )
    ge = models.PositiveSmallIntegerField(
        blank=True,
        null=True,
        validators=[MinValueValidator(0), MaxValueValidator(128)]
    )
    le = models.PositiveSmallIntegerField(
        blank=True,
        null=True,
        validators=[MinValueValidator(0), MaxValueValidator(128)]
    )

    class Meta:
        ordering = ('prefix_list', 'index')
        unique_together = ('prefix_list', 'index')

    @property
    def network(self):
        return self.prefix_custom or self.prefix

    def __str__(self):
        return f'{self.prefix_list}: Rule {self.index}'

    def get_absolute_url(self):
        return reverse('plugins:netbox_bgp:prefixlistrule', args=[self.pk])

    def get_action_color(self):
        return ActionChoices.colors.get(self.action)

    def clean(self):
        super().clean()
        # make sure that only one field is setted
        if self.prefix and self.prefix_custom:
            raise ValidationError(
                    {'prefix': 'Cannot set both fields'}
                )
        # at least one fields must be setted
        if self.prefix is None and self.prefix_custom is None:
            raise ValidationError(
                    {'prefix': 'Cannot set both fields to Null'}
                )


class RoutingPolicyRule(NetBoxModel):
    routing_policy = models.ForeignKey(
        to=RoutingPolicy,
        on_delete=models.CASCADE,
        related_name='rules'
    )
    index = models.PositiveIntegerField()
    action = models.CharField(
        max_length=30,
        choices=ActionChoices
    )
    description = models.CharField(
        max_length=500,
        blank=True
    )
    continue_entry = models.PositiveIntegerField(
        blank=True,
        null=True
    )
    match_community = models.ManyToManyField(
        to=Community,
        blank=True,
        related_name='+'
    )
    match_ip_address = models.ManyToManyField(
        to=PrefixList,
        blank=True,
        related_name='plrules',
    )
    match_ipv6_address = models.ManyToManyField(
        to=PrefixList,
        blank=True,
        related_name='plrules6',
    )
    match_custom = models.JSONField(
        blank=True,
        null=True,
    )
    set_actions = models.JSONField(
        blank=True,
        null=True,
    )

    class Meta:
        ordering = ('routing_policy', 'index')
        unique_together = ('routing_policy', 'index')

    def __str__(self):
        return f'{self.routing_policy}: Rule {self.index}'

    def get_absolute_url(self):
        return reverse('plugins:netbox_bgp:routingpolicyrule', args=[self.pk])

    def get_action_color(self):
        return ActionChoices.colors.get(self.action)

    def get_match_custom(self):
        # some kind of ckeck?
        result = {}
        if self.match_custom:
            result = self.match_custom
        return result

    @property
    def match_statements(self):
        result = {}
        # add communities
        result.update(
            {'community': list(self.match_community.all().values_list('value', flat=True))}
        )
        result.update(
            {'ip address': [str(prefix_list) for prefix_list in self.match_ip_address.all().values_list('name', flat=True)]}
        )
        result.update(
            {'ipv6 address': [str(prefix_list) for prefix_list in self.match_ipv6_address.all().values_list('name', flat=True)]}
        )

        custom_match = self.get_match_custom()
        # update community from custom
        result['community'].extend(custom_match.get('community', []))
        result['ip address'].extend(custom_match.get('ip address', []))
        result['ipv6 address'].extend(custom_match.get('ipv6 address', []))
        # remove empty matches
        result = {k: v for k, v in result.items() if v}
        return result

    @property
    def set_statements(self):
        if self.set_actions:
            return self.set_actions
        return {}<|MERGE_RESOLUTION|>--- conflicted
+++ resolved
@@ -11,45 +11,7 @@
 from ipam.fields import IPNetworkField
 from ipam.models import Prefix
 
-<<<<<<< HEAD
-
-class CommunityStatusChoices(ChoiceSet):
-
-    STATUS_ACTIVE = 'active'
-    STATUS_RESERVED = 'reserved'
-    STATUS_DEPRECATED = 'deprecated'
-
-    CHOICES = (
-        (STATUS_ACTIVE, 'Active', 'blue'),
-        (STATUS_RESERVED, 'Reserved', 'cyan'),
-        (STATUS_DEPRECATED, 'Deprecated', 'red'),
-    )
-
-
-class SessionStatusChoices(ChoiceSet):
-
-    STATUS_OFFLINE = 'offline'
-    STATUS_ACTIVE = 'active'
-    STATUS_PLANNED = 'planned'
-    STATUS_FAILED = 'failed'
-
-    CHOICES = (
-        (STATUS_OFFLINE, 'Offline', 'orange'),
-        (STATUS_ACTIVE, 'Active', 'green'),
-        (STATUS_PLANNED, 'Planned', 'cyan'),
-        (STATUS_FAILED, 'Failed', 'red'),
-    )
-
-
-class ActionChoices(ChoiceSet):
-
-    CHOICES = [
-        ('permit', 'Permit', 'green'),
-        ('deny', 'Deny', 'red'),
-    ]
-=======
-from .choices import IPAddressFamilyChoices, ASNStatusChoices, SessionStatusChoices, ActionChoices
->>>>>>> c67f125e
+from .choices import IPAddressFamilyChoices, SessionStatusChoices, ActionChoices
 
 
 class RoutingPolicy(NetBoxModel):
@@ -124,8 +86,8 @@
     )
     status = models.CharField(
         max_length=50,
-        choices=CommunityStatusChoices,
-        default=CommunityStatusChoices.STATUS_ACTIVE
+        choices=SessionStatusChoices,
+        default=SessionStatusChoices.STATUS_ACTIVE
     )
     role = models.ForeignKey(
         to='ipam.Role',
@@ -157,7 +119,7 @@
         return self.value
 
     def get_status_color(self):
-        return CommunityStatusChoices.colors.get(self.status)
+        return SessionStatusChoices.colors.get(self.status)
 
     def get_absolute_url(self):
         return reverse('plugins:netbox_bgp:community', args=[self.pk])
