--- conflicted
+++ resolved
@@ -10,13 +10,8 @@
 
 
 from netbox_bgp.models import (
-<<<<<<< HEAD
-    CommunityStatusChoices, BGPSession, SessionStatusChoices, RoutingPolicy, BGPPeerGroup,
-    Community, RoutingPolicyRule
-=======
-    ASN, ASNStatusChoices, BGPSession, SessionStatusChoices, RoutingPolicy, BGPPeerGroup,
+    BGPSession, SessionStatusChoices, RoutingPolicy, BGPPeerGroup,
     Community, RoutingPolicyRule, PrefixList, PrefixListRule
->>>>>>> c67f125e
 )
 
 
@@ -144,7 +139,7 @@
 
 
 class CommunitySerializer(NetBoxModelSerializer):
-    status = ChoiceField(choices=CommunityStatusChoices, required=False)
+    status = ChoiceField(choices=SessionStatusChoices, required=False)
     tenant = NestedTenantSerializer(required=False, allow_null=True)
 
     class Meta:
